#
# This file is part of LiteX.
#
# Copyright (c) 2020-2022 Florent Kermarrec <florent@enjoy-digital.fr>
# Copyright (c) 2020-2022 Dolu1990 <charles.papon.90@gmail.com>
# SPDX-License-Identifier: BSD-2-Clause

import os
import hashlib
import subprocess
import re

from migen import *

from litex.build.efinix.efinity import EfinityToolchain
from litex.gen import *

from litex import get_data_mod
from litex.soc.cores.cpu.naxriscv import NaxRiscv

from litex.soc.interconnect import axi
from litex.soc.interconnect.csr import *
from litex.soc.integration.soc import SoCRegion

from litex.soc.cores.cpu import CPU, CPU_GCC_TRIPLE_RISCV32, CPU_GCC_TRIPLE_RISCV64

# Variants -----------------------------------------------------------------------------------------

CPU_VARIANTS = ["standard", "cached", "linux", "debian"]

# VexiiRiscv -----------------------------------------------------------------------------------------

class VexiiRiscv(CPU):
    category             = "softcore"
    family               = "riscv"
    name                 = "vexiiriscv"
    human_name           = "VexiiRiscv"
    variants             = CPU_VARIANTS
    data_width           = 32
    endianness           = "little"
    gcc_triple           = CPU_GCC_TRIPLE_RISCV32
    linker_output_format = "elf32-littleriscv"
    nop                  = "nop"
    io_regions           = {0x8000_0000: 0x8000_0000} # Origin, Length.

    # Default parameters.
    netlist_name     = None
    xlen             = 32
    internal_bus_width = 32
    litedram_width   = 32
    l2_bytes         = 0
    l2_ways          = 4
    l2_self_flush    = None
    with_rvc         = False
    with_rvm         = False
    with_rvf         = False
    with_rvd         = False
    with_rva         = False
    with_dma         = False
    with_axi3        = False
    with_opensbi     = False
    jtag_tap         = False
    jtag_instruction = False
    with_cpu_clk     = False
    vexii_video      = []
    vexii_macsg      = []
    vexii_args       = ""


    # ABI.
    @staticmethod
    def get_abi():
        abi = "lp64" if VexiiRiscv.xlen == 64 else "ilp32"
        if VexiiRiscv.with_rvd:
            abi +="d"
        elif VexiiRiscv.with_rvf:
            abi +="f"
        return abi

    # Arch.
    @staticmethod
    def get_arch():
        arch = f"rv{VexiiRiscv.xlen}i2p0_"
        if VexiiRiscv.with_rvm:
            arch += "m"
        if VexiiRiscv.with_rva:
            arch += "a"
        if VexiiRiscv.with_rvf:
            arch += "f"
        if VexiiRiscv.with_rvd:
            arch += "d"
        if VexiiRiscv.with_rvc:
            arch += "c"
        # arch += "zicntr"
        # arch += "zicsr"
        # arch += "zifencei"
        # arch += "zihpm"
        # arch += "sscofpmf"
        return arch

    # Memory Mapping.
    @property
    def mem_map(self):
        return {
            "rom":      0x0000_0000,
            "sram":     0x1000_0000,
            "main_ram": 0x4000_0000,
            "csr":      0xf000_0000,
            "clint":    0xf001_0000,
            "plic":     0xf0c0_0000,
        }

    # GCC Flags.
    @property
    def gcc_flags(self):
        flags =  f" -march={VexiiRiscv.get_arch()} -mabi={VexiiRiscv.get_abi()}"
        flags += f" -D__VexiiRiscv__"
        flags += f" -D__riscv_plic__"
        return flags

    # Reserved Interrupts.
    @property
    def reserved_interrupts(self):
        return {"noirq": 0}

    # Command line configuration arguments.
    @staticmethod
    def args_fill(parser):
        cpu_group = parser.add_argument_group(title="CPU options")

        cpu_group.add_argument("--vexii-args",            default="",            help="Specify the CPU configuration")
        # cpu_group.add_argument("--xlen",                  default=32,            help="Specify the RISC-V data width.")
        cpu_group.add_argument("--cpu-count",             default=1,             help="How many VexiiRiscv CPU.")
        cpu_group.add_argument("--with-coherent-dma",     action="store_true",   help="Enable coherent DMA accesses.")
        cpu_group.add_argument("--with-jtag-tap",         action="store_true",   help="Add a embedded JTAG tap for debugging.")
        cpu_group.add_argument("--with-jtag-instruction", action="store_true",   help="Add a JTAG instruction port which implement tunneling for debugging (TAP not included).")
        cpu_group.add_argument("--update-repo",           default="recommended", choices=["latest","wipe+latest","recommended","wipe+recommended","no"], help="Specify how the VexiiRiscv & SpinalHDL repo should be updated (latest: update to HEAD, recommended: Update to known compatible version, no: Don't update, wipe+*: Do clean&reset before checkout)")
        cpu_group.add_argument("--no-netlist-cache",      action="store_true",   help="Always (re-)build the netlist.")
        cpu_group.add_argument("--with-cpu-clk",          action="store_true",   help="The CPUs will use a decoupled clock")
        # cpu_group.add_argument("--with-fpu",              action="store_true",   help="Enable the F32/F64 FPU.")
        # cpu_group.add_argument("--with-rvc",              action="store_true",   help="Enable the Compress ISA extension.")
        cpu_group.add_argument("--l2-bytes",              default=0,             help="VexiiRiscv L2 bytes, default 128 KB.")
        cpu_group.add_argument("--l2-ways",               default=0,             help="VexiiRiscv L2 ways, default 8.")
        cpu_group.add_argument("--l2-self-flush",         default=None,          help="VexiiRiscv L2 ways will self flush on from,to,cycles")
        cpu_group.add_argument("--with-axi3",             action="store_true",   help="mbus will be axi3 instead of axi4")
        cpu_group.add_argument("--vexii-video",           action="append",  default=[], help="Add the memory coherent video controller")
        cpu_group.add_argument("--vexii-macsg",           action="append",  default=[], help="Add the memory coherent ethernet mac")




    @staticmethod
    def args_read(args):
        print(args)

        vdir = get_data_mod("cpu", "vexiiriscv").data_location
        ndir = os.path.join(vdir, "ext", "VexiiRiscv")

        NaxRiscv.git_setup("VexiiRiscv", ndir, "https://github.com/SpinalHDL/VexiiRiscv.git", "dev", "ca10ab58", args.update_repo)

        if not args.cpu_variant:
            args.cpu_variant = "standard"

        VexiiRiscv.vexii_args += " --with-mul --with-div --allow-bypass-from=0 --performance-counters=0"
        VexiiRiscv.vexii_args += " --fetch-l1 --fetch-l1-ways=2"
        VexiiRiscv.vexii_args += " --lsu-l1 --lsu-l1-ways=2  --with-lsu-bypass"
        VexiiRiscv.vexii_args += " --relaxed-branch"

        if args.cpu_variant in ["linux", "debian"]:
            VexiiRiscv.with_opensbi = True
            VexiiRiscv.vexii_args += " --with-rva --with-supervisor"
            VexiiRiscv.vexii_args += " --fetch-l1-ways=4 --fetch-l1-mem-data-width-min=64"
            VexiiRiscv.vexii_args += " --lsu-l1-ways=4 --lsu-l1-mem-data-width-min=64"

        if args.cpu_variant in ["debian"]:
            VexiiRiscv.vexii_args += " --xlen=64 --with-rvc --with-rvf --with-rvd --fma-reduced-accuracy --fpu-ignore-subnormal"

        if args.cpu_variant in ["linux", "debian"]:
            VexiiRiscv.vexii_args += " --with-btb --with-ras --with-gshare"



        VexiiRiscv.jtag_tap         = args.with_jtag_tap
        VexiiRiscv.jtag_instruction = args.with_jtag_instruction
        VexiiRiscv.with_dma         = args.with_coherent_dma
        VexiiRiscv.with_axi3        = args.with_axi3
        VexiiRiscv.update_repo      = args.update_repo
        VexiiRiscv.no_netlist_cache = args.no_netlist_cache
        VexiiRiscv.vexii_args      += " " + args.vexii_args

        md5_hash = hashlib.md5()
        md5_hash.update(VexiiRiscv.vexii_args.encode('utf-8'))
        vexii_args_hash = md5_hash.hexdigest()
        ppath = os.path.join(vdir, str(vexii_args_hash) + ".py")
        if VexiiRiscv.no_netlist_cache or not os.path.exists(ppath):
            cmd = f"""cd {ndir} && sbt "runMain vexiiriscv.soc.litex.PythonArgsGen {VexiiRiscv.vexii_args} --python-file={str(ppath)}\""""
            subprocess.check_call(cmd, shell=True)
        with open(ppath) as file:
            exec(file.read())

        if VexiiRiscv.xlen == 64:
            VexiiRiscv.gcc_triple           = CPU_GCC_TRIPLE_RISCV64
        VexiiRiscv.linker_output_format = f"elf{VexiiRiscv.xlen}-littleriscv"
        if args.cpu_count:
            VexiiRiscv.cpu_count = args.cpu_count
        if args.l2_bytes:
            VexiiRiscv.l2_bytes = args.l2_bytes
        VexiiRiscv.with_cpu_clk = args.with_cpu_clk
        if args.l2_ways:
            VexiiRiscv.l2_ways = args.l2_ways
        if args.l2_self_flush:
            VexiiRiscv.l2_self_flush = args.l2_self_flush
        VexiiRiscv.vexii_video = args.vexii_video
        VexiiRiscv.vexii_macsg = args.vexii_macsg


    def __init__(self, platform, variant):
        self.platform         = platform
        self.variant          = "standard"
        self.reset            = Signal()
        self.interrupt        = Signal(32)
        self.pbus             = pbus = axi.AXILiteInterface(address_width=32, data_width=32)

        self.periph_buses     = [pbus] # Peripheral buses (Connected to main SoC's bus).
        self.memory_buses     = []           # Memory buses (Connected directly to LiteDRAM).

        # # #

        self.tracer_valid = Signal()
        self.tracer_payload = Signal(8)

        # CPU Instance.
        self.cpu_params = dict(
            # Clk/Rst.
            i_litex_clk   = ClockSignal("sys"),
            i_litex_reset = ResetSignal("sys") | self.reset,

            o_debug=self.tracer_payload,

            # Patcher/Tracer.
            # o_patcher_tracer_valid   = self.tracer_valid,
            # o_patcher_tracer_payload = self.tracer_payload,

            # Interrupt.
            i_peripheral_externalInterrupts_port = self.interrupt,

            # Peripheral Memory Bus (AXI Lite Slave).
            o_pBus_awvalid = pbus.aw.valid,
            i_pBus_awready = pbus.aw.ready,
            o_pBus_awaddr  = pbus.aw.addr,
            o_pBus_awprot  = Open(),
            o_pBus_wvalid  = pbus.w.valid,
            i_pBus_wready  = pbus.w.ready,
            o_pBus_wdata   = pbus.w.data,
            o_pBus_wstrb   = pbus.w.strb,
            i_pBus_bvalid  = pbus.b.valid,
            o_pBus_bready  = pbus.b.ready,
            i_pBus_bresp   = pbus.b.resp,
            o_pBus_arvalid = pbus.ar.valid,
            i_pBus_arready = pbus.ar.ready,
            o_pBus_araddr  = pbus.ar.addr,
            o_pBus_arprot  = Open(),
            i_pBus_rvalid  = pbus.r.valid,
            o_pBus_rready  = pbus.r.ready,
            i_pBus_rdata   = pbus.r.data,
            i_pBus_rresp   = pbus.r.resp,
        )

        if VexiiRiscv.with_cpu_clk:
            self.cpu_clk = Signal()
            self.cpu_params.update(
                i_cpu_clk = self.cpu_clk
            )

        if VexiiRiscv.with_dma:
            self.dma_bus = dma_bus = axi.AXIInterface(data_width=VexiiRiscv.internal_bus_width, address_width=32, id_width=4)

            self.cpu_params.update(
                # DMA Bus.
                # --------
                # AW Channel.
                o_dma_bus_awready = dma_bus.aw.ready,
                i_dma_bus_awvalid = dma_bus.aw.valid,
                i_dma_bus_awid    = dma_bus.aw.id,
                i_dma_bus_awaddr  = dma_bus.aw.addr,
                i_dma_bus_awlen   = dma_bus.aw.len,
                i_dma_bus_awsize  = dma_bus.aw.size,
                i_dma_bus_awburst = dma_bus.aw.burst,
                i_dma_bus_awlock  = dma_bus.aw.lock,
                i_dma_bus_awcache = dma_bus.aw.cache,
                i_dma_bus_awprot  = dma_bus.aw.prot,
                i_dma_bus_awqos   = dma_bus.aw.qos,

                # W Channel.
                o_dma_bus_wready  = dma_bus.w.ready,
                i_dma_bus_wvalid  = dma_bus.w.valid,
                i_dma_bus_wdata   = dma_bus.w.data,
                i_dma_bus_wstrb   = dma_bus.w.strb,
                i_dma_bus_wlast   = dma_bus.w.last,

                # B Channel.
                i_dma_bus_bready  = dma_bus.b.ready,
                o_dma_bus_bvalid  = dma_bus.b.valid,
                o_dma_bus_bid     = dma_bus.b.id,
                o_dma_bus_bresp   = dma_bus.b.resp,

                # AR Channel.
                o_dma_bus_arready = dma_bus.ar.ready,
                i_dma_bus_arvalid = dma_bus.ar.valid,
                i_dma_bus_arid    = dma_bus.ar.id,
                i_dma_bus_araddr  = dma_bus.ar.addr,
                i_dma_bus_arlen   = dma_bus.ar.len,
                i_dma_bus_arsize  = dma_bus.ar.size,
                i_dma_bus_arburst = dma_bus.ar.burst,
                i_dma_bus_arlock  = dma_bus.ar.lock,
                i_dma_bus_arcache = dma_bus.ar.cache,
                i_dma_bus_arprot  = dma_bus.ar.prot,
                i_dma_bus_arqos   = dma_bus.ar.qos,

                # R Channel.
                i_dma_bus_rready  = dma_bus.r.ready,
                o_dma_bus_rvalid  = dma_bus.r.valid,
                o_dma_bus_rid     = dma_bus.r.id,
                o_dma_bus_rdata   = dma_bus.r.data,
                o_dma_bus_rresp   = dma_bus.r.resp,
                o_dma_bus_rlast   = dma_bus.r.last,
            )

        for video in VexiiRiscv.vexii_video:
            args = {}
            for i, val in enumerate(video.split(",")):
                name, value = val.split("=")
                args.update({name: value})
            name = args["name"]
            clk = Signal()
            hsync = Signal()
            vsync = Signal()
            color_en = Signal()
            color = Signal(16)
            setattr(self, name + "_clk", clk)
            setattr(self, name + "_hsync", hsync)
            setattr(self, name + "_vsync", vsync)
            setattr(self, name + "_color_en", color_en)
            setattr(self, name + "_color", color)
            self.cpu_params["o_" + name + "_clk"] = clk
            self.cpu_params["o_" + name + "_hSync"] = hsync
            self.cpu_params["o_" + name + "_vSync"] = vsync
            self.cpu_params["o_" + name + "_colorEn"] = color_en
            self.cpu_params["o_" + name + "_color"] = color

        def add_io(direction, prefix, name, width):
            composed = prefix + "_" + name
            sig = Signal(width, name = composed)
            setattr(self, composed, sig)
            self.cpu_params[direction + "_" + composed] = sig

        for macsg in VexiiRiscv.vexii_macsg:
            args = {}
            for i, val in enumerate(macsg.split(",")):
                name, value = val.split("=")
                args.update({name: value})
            name = args["name"]
            add_io("i", name, "tx_ref_clk", 1)
            add_io("o", name, "tx_ctl", 2)
            add_io("o", name, "tx_d", 8)
            add_io("o", name, "tx_clk", 2)

            add_io("i", name, "rx_ctl", 2)
            add_io("i", name, "rx_d", 8)
            add_io("i", name, "rx_clk", 1)





    def set_reset_address(self, reset_address):
        VexiiRiscv.reset_address = reset_address
        VexiiRiscv.vexii_args += f" --reset-vector {reset_address}"

    # Cluster Name Generation.
    @staticmethod
    def generate_netlist_name():
        md5_hash = hashlib.md5()
        md5_hash.update(str(VexiiRiscv.reset_address).encode('utf-8'))
        md5_hash.update(str(VexiiRiscv.litedram_width).encode('utf-8'))
        md5_hash.update(str(VexiiRiscv.xlen).encode('utf-8'))
        md5_hash.update(str(VexiiRiscv.cpu_count).encode('utf-8'))
        md5_hash.update(str(VexiiRiscv.l2_bytes).encode('utf-8'))
        md5_hash.update(str(VexiiRiscv.with_cpu_clk).encode('utf-8'))
        md5_hash.update(str(VexiiRiscv.l2_ways).encode('utf-8'))
        md5_hash.update(str(VexiiRiscv.l2_self_flush).encode('utf-8'))
        md5_hash.update(str(VexiiRiscv.jtag_tap).encode('utf-8'))
        md5_hash.update(str(VexiiRiscv.jtag_instruction).encode('utf-8'))
        md5_hash.update(str(VexiiRiscv.with_dma).encode('utf-8'))
        md5_hash.update(str(VexiiRiscv.with_axi3).encode('utf-8'))
        md5_hash.update(str(VexiiRiscv.memory_regions).encode('utf-8'))
        md5_hash.update(str(VexiiRiscv.vexii_args).encode('utf-8'))
        md5_hash.update(str(VexiiRiscv.vexii_video).encode('utf-8'))
<<<<<<< HEAD
        md5_hash.update(str(VexiiRiscv.vexii_macsg).encode('utf-8'))
=======
        md5_hash.update(str(VexiiRiscv.with_opensbi).encode('utf-8'))
>>>>>>> 18714dfc

        # md5_hash.update(str(VexiiRiscv.internal_bus_width).encode('utf-8'))


        digest = md5_hash.hexdigest()
        VexiiRiscv.netlist_name = "VexiiRiscvLitex_" + digest

    # Netlist Generation.
    @staticmethod
    def generate_netlist():
        vdir = get_data_mod("cpu", "vexiiriscv").data_location
        ndir = os.path.join(vdir, "ext", "VexiiRiscv")
        sdir = os.path.join(vdir, "ext", "SpinalHDL")

        gen_args = []
        gen_args.append(f"--netlist-name={VexiiRiscv.netlist_name}")
        gen_args.append(f"--netlist-directory={vdir}")
        gen_args.append(VexiiRiscv.vexii_args)
        gen_args.append(f"--cpu-count={VexiiRiscv.cpu_count}")
        gen_args.append(f"--l2-bytes={VexiiRiscv.l2_bytes}")
        if VexiiRiscv.with_cpu_clk:
            gen_args.append("--with-cpu-clk")
        gen_args.append(f"--l2-ways={VexiiRiscv.l2_ways}")
        if VexiiRiscv.l2_self_flush:
            gen_args.append(f"--l2-self-flush={VexiiRiscv.l2_self_flush}")
        gen_args.append(f"--litedram-width={VexiiRiscv.litedram_width}")
        # gen_args.append(f"--internal_bus_width={VexiiRiscv.internal_bus_width}")
        for region in VexiiRiscv.memory_regions:
            gen_args.append(f"--memory-region={region[0]},{region[1]},{region[2]},{region[3]}")
        if(VexiiRiscv.jtag_tap) :
            gen_args.append(f"--with-jtag-tap")
        if(VexiiRiscv.jtag_instruction) :
            gen_args.append(f"--with-jtag-instruction")
        if(VexiiRiscv.with_dma) :
            gen_args.append(f"--with-dma")
        if(VexiiRiscv.with_axi3) :
            gen_args.append(f"--with-axi3")
        for arg in VexiiRiscv.vexii_video:
            gen_args.append(f"--video {arg}")
        for arg in VexiiRiscv.vexii_macsg:
            gen_args.append(f"--mac-sg {arg}")


        cmd = f"""cd {ndir} && sbt "runMain vexiiriscv.soc.litex.SocGen {" ".join(gen_args)}\""""
        print("VexiiRiscv generation command :")
        print(cmd)
        subprocess.check_call(cmd, shell=True)


    def add_sources(self, platform):
        vdir = get_data_mod("cpu", "vexiiriscv").data_location
        print(f"VexiiRiscv netlist : {self.netlist_name}")

        if VexiiRiscv.no_netlist_cache or not os.path.exists(os.path.join(vdir, self.netlist_name + ".v")):
            self.generate_netlist()

        # Add RAM.
        # By default, use Generic RAM implementation.
        ram_filename = "Ram_1w_1rs_Generic.v"
        lutram_filename = "Ram_1w_1ra_Generic.v"
        # On Altera/Intel platforms, use specific implementation.
        from litex.build.altera import AlteraPlatform
        if isinstance(platform, AlteraPlatform):
            ram_filename = "Ram_1w_1rs_Intel.v"
        # On Efinix platforms, use specific implementation.
        from litex.build.efinix import EfinixPlatform
        if isinstance(platform, EfinixPlatform):
            ram_filename = "Ram_1w_1rs_Efinix.v"
        platform.add_source(os.path.join(vdir, ram_filename), "verilog")
        platform.add_source(os.path.join(vdir, lutram_filename), "verilog")

        # Add Cluster.
        platform.add_source(os.path.join(vdir,  self.netlist_name + ".v"), "verilog")

    def add_soc_components(self, soc):
        # Set Human-name.
        self.human_name = f"{self.human_name} {self.xlen}-bit"

        if VexiiRiscv.with_opensbi:
            # Set UART/Timer0 CSRs to the ones used by OpenSBI.
            soc.csr.add("uart",   n=2)
            soc.csr.add("timer0", n=3)

            # Add OpenSBI region.
            soc.bus.add_region("opensbi", SoCRegion(origin=self.mem_map["main_ram"] + 0x00f0_0000, size=0x8_0000, cached=True, linker=True))

        # Define ISA.
        soc.add_config("CPU_COUNT", VexiiRiscv.cpu_count)
        soc.add_config("CPU_ISA", VexiiRiscv.get_arch())
        soc.add_config("CPU_MMU", {32 : "sv32", 64 : "sv39"}[VexiiRiscv.xlen])

        soc.bus.add_region("plic",  SoCRegion(origin=soc.mem_map.get("plic"),  size=0x40_0000, cached=False,  linker=True))
        soc.bus.add_region("clint", SoCRegion(origin=soc.mem_map.get("clint"), size= 0x1_0000, cached=False,  linker=True))

        if VexiiRiscv.jtag_tap:
            self.jtag_tms = Signal()
            self.jtag_clk = Signal()
            self.jtag_tdi = Signal()
            self.jtag_tdo = Signal()

            self.cpu_params.update(
                i_debug_tap_jtag_tms = self.jtag_tms,
                i_debug_tap_jtag_tck = self.jtag_clk,
                i_debug_tap_jtag_tdi = self.jtag_tdi,
                o_debug_tap_jtag_tdo = self.jtag_tdo,
            )

        if VexiiRiscv.jtag_instruction:
            self.jtag_clk     = Signal()
            self.jtag_enable  = Signal()
            self.jtag_capture = Signal()
            self.jtag_shift   = Signal()
            self.jtag_update  = Signal()
            self.jtag_reset   = Signal()
            self.jtag_tdo     = Signal()
            self.jtag_tdi     = Signal()
            self.cpu_params.update(
                i_debug_tck                             = self.jtag_clk,
                i_debug_instruction_instruction_enable  = self.jtag_enable,
                i_debug_instruction_instruction_capture = self.jtag_capture,
                i_debug_instruction_instruction_shift   = self.jtag_shift,
                i_debug_instruction_instruction_update  = self.jtag_update,
                i_debug_instruction_instruction_reset   = self.jtag_reset,
                i_debug_instruction_instruction_tdi     = self.jtag_tdi,
                o_debug_instruction_instruction_tdo     = self.jtag_tdo,
            )

        if VexiiRiscv.jtag_instruction or VexiiRiscv.jtag_tap:
            # Create PoR Clk Domain for debug_reset.
            self.cd_debug_por = ClockDomain()
            self.comb += self.cd_debug_por.clk.eq(ClockSignal("sys"))

            # Create PoR debug_reset.
            debug_reset = Signal(reset=1)
            self.sync.debug_por += debug_reset.eq(0)

            # Debug resets.
            debug_ndmreset      = Signal()
            debug_ndmreset_last = Signal()
            debug_ndmreset_rise = Signal() # debug_ndmreset_rise is necessary because the PLL which generate the clock will be reseted aswell, so we need to sneak in a single cycle reset :(
            self.cpu_params.update(
                i_debugReset        = debug_reset,
                o_debug_dm_ndmreset = debug_ndmreset,
            )

            # Reset SoC's CRG when debug_ndmreset rising edge.
            self.sync.debug_por += debug_ndmreset_last.eq(debug_ndmreset)
            self.comb += debug_ndmreset_rise.eq(debug_ndmreset & ~debug_ndmreset_last)
            if soc.get_build_name() == "sim":
                self.comb += If(debug_ndmreset_rise, soc.crg.cd_sys.rst.eq(1))
            else:
                if hasattr(soc.crg.pll, "locked") and isinstance(self.platform.toolchain, EfinityToolchain):
                    self.comb += If(debug_ndmreset, soc.crg.pll.locked.eq(0))
                elif hasattr(soc.crg, "rst"):
                    self.comb += If(debug_ndmreset_rise, soc.crg.rst.eq(1))
                else:
                    raise Exception("Pll has no reset ?")

        self.soc_bus = soc.bus # FIXME: Save SoC Bus instance to retrieve the final mem layout on finalization.

    def add_memory_buses(self, address_width, data_width):
        VexiiRiscv.litedram_width = data_width

        mbus = axi.AXIInterface(
            data_width    = VexiiRiscv.litedram_width,
            address_width = 32,
            id_width      = 8,
            version       = "axi3" if VexiiRiscv.with_axi3 else "axi4"
        )
        self.mBus_awallStrb = Signal()
        self.memory_buses.append(mbus)

        self.comb += mbus.aw.cache.eq(0xF)
        self.comb += mbus.aw.lock.eq(0)
        self.comb += mbus.aw.prot.eq(1)
        self.comb += mbus.aw.qos.eq(0)
        #self.comb += mbus.aw.region.eq(0)

        self.comb += mbus.ar.cache.eq(0xF)
        self.comb += mbus.ar.lock.eq(0)
        self.comb += mbus.ar.prot.eq(1)
        self.comb += mbus.ar.qos.eq(0)
        #self.comb += mbus.ar.region.eq(0)

        self.cpu_params.update(
            # Memory Bus (Master).
            # --------------------
            # AW Channel.
            o_mBus_awvalid   = mbus.aw.valid,
            i_mBus_awready   = mbus.aw.ready,
            o_mBus_awaddr    = mbus.aw.addr,
            o_mBus_awid      = mbus.aw.id,
            o_mBus_awlen     = mbus.aw.len,
            o_mBus_awsize    = mbus.aw.size,
            o_mBus_awburst   = mbus.aw.burst,
            o_mBus_awallStrb = self.mBus_awallStrb,
            # W Channel.
            o_mBus_wvalid    = mbus.w.valid,
            i_mBus_wready    = mbus.w.ready,
            o_mBus_wdata     = mbus.w.data,
            o_mBus_wstrb     = mbus.w.strb,
            o_mBus_wlast     = mbus.w.last,
            # B Channel.
            i_mBus_bvalid    = mbus.b.valid,
            o_mBus_bready    = mbus.b.ready,
            i_mBus_bid       = mbus.b.id,
            i_mBus_bresp     = mbus.b.resp,
            # AR Channel.
            o_mBus_arvalid   = mbus.ar.valid,
            i_mBus_arready   = mbus.ar.ready,
            o_mBus_araddr    = mbus.ar.addr,
            o_mBus_arid      = mbus.ar.id,
            o_mBus_arlen     = mbus.ar.len,
            o_mBus_arsize    = mbus.ar.size,
            o_mBus_arburst   = mbus.ar.burst,
            # R Channel.
            i_mBus_rvalid    = mbus.r.valid,
            o_mBus_rready    = mbus.r.ready,
            i_mBus_rdata     = mbus.r.data,
            i_mBus_rid       = mbus.r.id,
            i_mBus_rresp     = mbus.r.resp,
            i_mBus_rlast     = mbus.r.last,
        )

        if VexiiRiscv.with_axi3:
            self.cpu_params.update(
                o_mBus_wid=mbus.w.id
            )

    def add_jtag(self, pads):
        self.comb += [
            self.jtag_tms.eq(pads.tms),
            self.jtag_clk.eq(pads.tck),
            self.jtag_tdi.eq(pads.tdi),
            pads.tdo.eq(self.jtag_tdo),
        ]

    def do_finalize(self):
        assert hasattr(self, "reset_address")

        # Generate memory map from CPU perspective
        # vexiiriscv modes:
        # r,w,x,c  : readable, writeable, executable, caching allowed
        # io       : IO region (Implies P bus, preserve memory order, no dcache)
        # vexiiriscv bus:
        # p        : peripheral
        # m        : memory
        VexiiRiscv.memory_regions = []
        # for name, region in self.soc_bus.io_regions.items():
        #     VexiiRiscv.memory_regions.append( (region.origin, region.size, "io", "p") ) # IO is only allowed on the p bus
        for name, region in self.soc_bus.regions.items():
            if region.linker: # Remove virtual regions.
                continue
            if len(self.memory_buses) and name == 'main_ram': # m bus
                bus = "m"
            else:
                bus = "p"
            mode = region.mode
            mode += "c" if region.cached else ""
            VexiiRiscv.memory_regions.append( (region.origin, region.size, mode, bus) )

        from litex.build.efinix import EfinixPlatform
        if isinstance(self.platform, EfinixPlatform):
            VexiiRiscv.vexii_args = "--mmu-sync-read " + VexiiRiscv.vexii_args

        self.generate_netlist_name()

        # Do verilog instance.
        self.specials += Instance(self.netlist_name, **self.cpu_params)

        # Add verilog sources.
        self.add_sources(self.platform)<|MERGE_RESOLUTION|>--- conflicted
+++ resolved
@@ -396,11 +396,8 @@
         md5_hash.update(str(VexiiRiscv.memory_regions).encode('utf-8'))
         md5_hash.update(str(VexiiRiscv.vexii_args).encode('utf-8'))
         md5_hash.update(str(VexiiRiscv.vexii_video).encode('utf-8'))
-<<<<<<< HEAD
         md5_hash.update(str(VexiiRiscv.vexii_macsg).encode('utf-8'))
-=======
         md5_hash.update(str(VexiiRiscv.with_opensbi).encode('utf-8'))
->>>>>>> 18714dfc
 
         # md5_hash.update(str(VexiiRiscv.internal_bus_width).encode('utf-8'))
 
